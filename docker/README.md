--- conflicted
+++ resolved
@@ -39,11 +39,7 @@
    docker run --name mms -p 80:8080 -itd -v /home/users/models/:/models awsdeeplearningteam/mms_cpu
    0c1862a2c30edd0f33391f7277b2c8bcba4a5f4cf22669f3b308b4078a5d3ce8
    ```
-<<<<<<< HEAD
-   Note, to run GPU image refer [this section](#running-the-mms-gpu-docker)
-=======
    Note, to run GPU image refer to [this section](#running-the-mms-gpu-docker)
->>>>>>> 06fd0598
    
    Verify the image is running
    ```bash
@@ -51,11 +47,7 @@
    CONTAINER ID        IMAGE               COMMAND             CREATED                  STATUS              PORTS                NAMES
    b4bab087f2a8        mms_cpu             "/bin/bash"         Less than a second ago   Up 2 seconds        0.0.0.0:80->80/tcp   mms
    ```
-<<<<<<< HEAD
-   Refer [Docker CLI](https://docs.docker.com/engine/reference/commandline/run/) to understand each parameter. 
-=======
    Refer to [Docker CLI](https://docs.docker.com/engine/reference/commandline/run/) to understand each parameter. 
->>>>>>> 06fd0598
 
 4. Run MXNet Model Server in the running instance of the container
    ```bash
@@ -95,11 +87,7 @@
 git clone https://github.com/awslabs/mxnet-model-server.git && cd mxnet-model-server/docker
 ```
 
-<<<<<<< HEAD
-### Building the Container Image
-=======
 ### Building the container image
->>>>>>> 06fd0598
 
 #### Configuration setup
 
@@ -387,11 +375,7 @@
 start        : Start a new instance of MXNet model server
 stop         : Stop the current running instance of MXNet model server
 restart      : Restarts all the MXNet Model Server worker instances
-<<<<<<< HEAD
-help         : Usage help for /mxnet_model_server/mms
-=======
 help         : Usage help for /mxnet_model_server/mxnet-model-server
->>>>>>> 06fd0598
 --mms-config : Location pointing to the MXNet model server configuration file
 To start the MXNet model server, run
 /mxnet_model_server/mxnet-model-server start --mms-config <path-to-config-file>
