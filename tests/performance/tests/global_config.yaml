--- conflicted
+++ resolved
@@ -32,7 +32,7 @@
       - "multi-model-server --start > /dev/null 2>&1"
       - "sleep 20s"
     post-process:
-      #- "multi-model-server --stop > /dev/null 2>&1"
+      - "multi-model-server --stop > /dev/null 2>&1"
       - "rm kitten.jpg"
   - module: server_local_monitoring # should be added in modules section
     ServerLocalClient: # keyword from metrics_monitoring_inproc.Monitor
@@ -154,111 +154,6 @@
     diff_percent_previous: ${TOTAL_ORPHANS_PREV_DIFF}
     diff_percent_run: ${TOTAL_ORPHANS_RUN_DIFF}
 
-<<<<<<< HEAD
-    # Monitoring metrics criteria
-    - class: bzt.modules.monitoring.MonitoringCriteria
-      subject: ServerLocalClient/total_workers
-      condition: '>'
-      threshold: ${TOTAL_WORKERS}
-      timeframe: 5s
-      stop: ${STOP}
-      fail: true
-      diff_percent_previous: ${TOTAL_WORKERS_PREV_DIFF}
-      diff_percent_run: ${TOTAL_WORKERS_RUN_DIFF}
-    - class: bzt.modules.monitoring.MonitoringCriteria
-      subject: ServerLocalClient/sum_workers_memory_rss
-      condition: '>'
-      threshold: ${TOTAL_WORKERS_MEM}
-      timeframe: 5s
-      stop : ${STOP}
-      fail : true
-      diff_percent_previous : ${TOTAL_WORKERS_MEM_PREV_DIFF}
-      diff_percent_run: ${TOTAL_WORKERS_RUN_DIFF}
-    - class: bzt.modules.monitoring.MonitoringCriteria
-      subject: ServerLocalClient/sum_workers_file_descriptors
-      condition: '>'
-      threshold: ${TOTAL_WORKERS_FDS}
-      timeframe: 5s
-      stop: ${STOP}
-      fail: true
-      diff_percent_previous: ${TOTAL_WORKERS_FDS_PREV_DIFF}
-      diff_percent_run: ${TOTAL_WORKERS_FDS_RUN_DIFF}
-    - class: bzt.modules.monitoring.MonitoringCriteria
-      subject: ServerLocalClient/sum_all_memory_rss
-      condition: '>'
-      threshold: ${TOTAL_MEM}
-      timeframe: 5s
-      stop : ${STOP}
-      fail : true
-      diff_percent_previous: ${TOTAL_MEM_PREV_DIFF}
-      diff_percent_run: ${TOTAL_MEM_RUN_DIFF}
-    - class: bzt.modules.monitoring.MonitoringCriteria
-      subject: ServerLocalClient/total_processes
-      condition: '>'
-      threshold: ${TOTAL_PROCS}
-      timeframe: 5s
-      stop: ${STOP}
-      fail: true
-      diff_percent_previous: ${TOTAL_PROCS_PREV_DIFF}
-      diff_percent_run: ${TOTAL_PROCS_RUN_DIFF}
-    - class: bzt.modules.monitoring.MonitoringCriteria
-      subject: ServerLocalClient/sum_all_file_descriptors
-      condition: '>'
-      threshold: ${TOTAL_FDS}
-      timeframe: 1s
-      stop: ${STOP}
-      fail: true
-      diff_percent_previous: ${TOTAL_FDS_PREV_DIFF}
-      diff_percent_run: ${TOTAL_FDS_RUN_DIFF}
-    - class: bzt.modules.monitoring.MonitoringCriteria
-      subject: ServerLocalClient/frontend_memory_rss
-      condition: '>'
-      threshold: ${FRNTEND_MEM}
-      timeframe: 5s
-      stop: ${STOP}
-      fail: true
-      diff_percent_previous: ${FRNTEND_MEM_PREV_DIFF}
-      diff_percent_run: ${FRNTEND_MEM_RUN_DIFF}
-    - class: bzt.modules.monitoring.MonitoringCriteria
-      subject: ServerLocalClient/orphans
-      condition: '>'
-      threshold: ${TOTAL_ORPHANS}
-      timeframe: 5s
-      stop: ${STOP}
-      fail: true
-      diff_percent_previous: ${TOTAL_ORPHANS_DIFF}
-      diff_percent_run: ${TOTAL_ORPHANS_RUN_DIFF}
-
-
-compare_criteria:
-  # Monitoring metrics criteria
-  - subject: ServerLocalClient/total_workers
-    diff_percent_previous: ${TOTAL_WORKERS_PREV_DIFF}
-    diff_percent_run: ${TOTAL_WORKERS_RUN_DIFF}
-  - subject: ServerLocalClient/sum_workers_memory_rss
-    diff_percent_previous : ${TOTAL_WORKERS_MEM_PREV_DIFF}
-    diff_percent_run: ${TOTAL_WORKERS_RUN_DIFF}
-  - subject: ServerLocalClient/sum_workers_file_descriptors
-    diff_percent_previous: ${TOTAL_WORKERS_FDS_PREV_DIFF}
-    diff_percent_run: ${TOTAL_WORKERS_FDS_RUN_DIFF}
-  - subject: ServerLocalClient/sum_all_memory_rss
-    diff_percent_previous: ${TOTAL_MEM_PREV_DIFF}
-    diff_percent_run: ${TOTAL_MEM_RUN_DIFF}
-  - subject: ServerLocalClient/total_processes
-    diff_percent_previous: ${TOTAL_PROCS_PREV_DIFF}
-    diff_percent_run: ${TOTAL_PROCS_RUN_DIFF}
-  - subject: ServerLocalClient/sum_all_file_descriptors
-    diff_percent_previous: ${TOTAL_FDS_PREV_DIFF}
-    diff_percent_run: ${TOTAL_FDS_RUN_DIFF}
-  - subject: ServerLocalClient/frontend_memory_rss
-    diff_percent_previous: ${FRNTEND_MEM_PREV_DIFF}
-    diff_percent_run: ${FRNTEND_MEM_RUN_DIFF}
-  - subject: ServerLocalClient/orphans
-    diff_percent_previous: ${TOTAL_ORPHANS_DIFF}
-    diff_percent_run: ${TOTAL_ORPHANS_RUN_DIFF}
-
-=======
->>>>>>> 18912c6e
 
 settings:
   env:
