--- conflicted
+++ resolved
@@ -51,12 +51,4 @@
     timeframe: 1s
     fail: true
     stop: true
-<<<<<<< HEAD
     diff_percent_previous : ${TOTAL_WORKERS_FDS_DIFF}
-=======
-    diff_percent : ${TOTAL_WORKERS_FDS_DIFF}
-
-
-~compare_criteria:
-  -
->>>>>>> 18912c6e
