#!/usr/bin/env python

# Copyright 2020 Amazon.com, Inc. or its affiliates. All Rights Reserved.
# Licensed under the Apache License, Version 2.0 (the "License").
# You may not use this file except in compliance with the License.
# A copy of the License is located at
#     http://www.apache.org/licenses/LICENSE-2.0
# or in the "license" file accompanying this file. This file is distributed
# on an "AS IS" BASIS, WITHOUT WARRANTIES OR CONDITIONS OF ANY KIND, either
# express or implied. See the License for the specific language governing
# permissions and limitations under the License.

"""
Start and stop monitoring server
"""
# pylint: disable=redefined-builtin

import os
<<<<<<< HEAD
import tabulate
=======

>>>>>>> 4fb5975e
from utils import run_process
from junitparser import JUnitXml
header = ["suite_name", "test_case", "result", "message"]


<<<<<<< HEAD
def genrate_junit_report(junit_xml, out_dir, report_name):
    """This generates xml and hml report"""
=======
def generate_junit_report(junit_xml, out_dir, report_name):
>>>>>>> 4fb5975e
    junit_xml.update_statistics()
    junit_xml_path = os.path.join(out_dir, '{}.xml'.format(report_name))
    junit_html_path = os.path.join(out_dir, '{}.html'.format(report_name))
    junit_xml.write(junit_xml_path)

    #vjunit pip package is used here
    run_process("vjunit -f {} -o {}".format(junit_xml_path, junit_html_path))


def junit2array(junit_xml):
    rows = [header]
    for i, suite in enumerate(junit_xml):
        for case in suite:
            name = "scenario_{}: {}".format(i, case.name)
            result = case.result
            rows.append(suite, name, result._tag, result.message)

    return rows


def junit2tabulate(junit_xml):
    if not isinstance(junit_xml, JUnitXml):
        if os.path.exists(junit_xml):
            junit_xml = JUnitXml.fromfile(junit_xml)
        else:
            return tabulate.tabulate([[header]], headers='firstrow')
    data = junit2array(junit_xml)
    return tabulate.tabulate(data, headers='firstrow')
<|MERGE_RESOLUTION|>--- conflicted
+++ resolved
@@ -16,47 +16,40 @@
 # pylint: disable=redefined-builtin
 
 import os
-<<<<<<< HEAD
 import tabulate
-=======
-
->>>>>>> 4fb5975e
 from utils import run_process
 from junitparser import JUnitXml
 header = ["suite_name", "test_case", "result", "message"]
 
 
-<<<<<<< HEAD
-def genrate_junit_report(junit_xml, out_dir, report_name):
-    """This generates xml and hml report"""
-=======
 def generate_junit_report(junit_xml, out_dir, report_name):
->>>>>>> 4fb5975e
     junit_xml.update_statistics()
     junit_xml_path = os.path.join(out_dir, '{}.xml'.format(report_name))
     junit_html_path = os.path.join(out_dir, '{}.html'.format(report_name))
     junit_xml.write(junit_xml_path)
 
-    #vjunit pip package is used here
+    # vjunit pip package is used here
     run_process("vjunit -f {} -o {}".format(junit_xml_path, junit_html_path))
 
 
 def junit2array(junit_xml):
+    """convert junit xml junitparser.JUnitXml object to 2d array """
     rows = [header]
     for i, suite in enumerate(junit_xml):
         for case in suite:
-            name = "scenario_{}: {}".format(i, case.name)
             result = case.result
-            rows.append(suite, name, result._tag, result.message)
+            tag, msg = (result._tag, result.message) if result else ("pass", "")
+            rows.append([suite.name, case.name, tag, msg])
 
     return rows
 
 
 def junit2tabulate(junit_xml):
+    """convert junit xml junitparser.JUnitXml object or a Junit xml to tabulate string """
     if not isinstance(junit_xml, JUnitXml):
         if os.path.exists(junit_xml):
             junit_xml = JUnitXml.fromfile(junit_xml)
         else:
             return tabulate.tabulate([[header]], headers='firstrow')
     data = junit2array(junit_xml)
-    return tabulate.tabulate(data, headers='firstrow')
+    return tabulate.tabulate(data, headers='firstrow', tablefmt="grid")