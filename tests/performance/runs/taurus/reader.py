--- conflicted
+++ resolved
@@ -34,45 +34,18 @@
     return metrics
 
 
-<<<<<<< HEAD
 def parse_criterion_sec(criterion):
     subject = criterion["subject"]
     metric = subject.rsplit('/', 1)
     metric = metric[1] if len(metric) == 2 else metric[0]
     diff_percent_prev = criterion.get("diff_percent_previous", None)
-=======
-def get_metrics_list(criterion):
-    subject = criterion["subject"]
-    metric = subject.rsplit('/', 1)
-    metric = metric[1] if len(metric) == 2 else metric[0]
-    diff_percent_prev = criterion.get("diff_percent_previuos", None)
->>>>>>> 18912c6e
     diff_percent_run = criterion.get("diff_percent_run", None)
 
     return [metric, diff_percent_prev, diff_percent_run]
 
 
-<<<<<<< HEAD
-def get_compare_metric_list_taurus(dir, sub_dir):
-=======
-def get_compare_metric_list(dir, sub_dir):
->>>>>>> 18912c6e
-    """Utility method to get list of compare monitoring metrics identified by diff_percent property"""
-    metrics = []
-    test_yaml = os.path.join(dir, sub_dir, "effective.yml")
-    with open(test_yaml) as test_yaml:
-        test_yaml = yaml.safe_load(test_yaml)
-        section = test_yaml.get('compare_criteria', [])
-        if section:
-            for criterion in section:
-                if isinstance(criterion, dict):
-                   metrics.append(get_metrics_list(criterion))
-    return metrics
-
-
 def get_compare_metric_list_taurus(dir, sub_dir):
     """Utility method to get list of compare monitoring metrics identified by diff_percent property"""
-    diff_percents = []
     metrics = []
     test_yaml = os.path.join(dir, sub_dir, "effective.yml")
     with open(test_yaml) as test_yaml:
@@ -81,7 +54,6 @@
             if rep_section.get('module', None) == 'passfail':
                 for criterion in rep_section.get('criteria', []):
                     if isinstance(criterion, dict) and 'monitoring' in criterion.get('class', ''):
-<<<<<<< HEAD
                         metrics.append(parse_criterion_sec(criterion))
 
     return metrics
@@ -96,8 +68,4 @@
         for criterion in test_yaml.get('compare_criteria', []):
             metrics.append(parse_criterion_sec(criterion))
 
-    return metrics
-=======
-                        metrics.append(get_metrics_list(criterion))
->>>>>>> 18912c6e
-
+    return metrics