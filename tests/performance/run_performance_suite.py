--- conflicted
+++ resolved
@@ -22,17 +22,14 @@
 import pathlib
 import socket
 import subprocess
-<<<<<<< HEAD
 import yaml
 import requests
 import configuration
 import csv
 import pandas as pd
 import boto3
-=======
 import sys
 import time
->>>>>>> 5d64f11c
 from subprocess import PIPE, STDOUT
 
 import requests
