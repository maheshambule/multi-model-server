--- conflicted
+++ resolved
@@ -28,14 +28,6 @@
 from tqdm import tqdm
 
 from utils import run_process, Timer, get_sub_dirs
-<<<<<<< HEAD
-from runs.storage import LocalStorage, S3Storage
-from runs.monitoring_driver import Monitoring
-from runs.junit import genrate_junit_report, junit2tabulate
-from runs.taurus import get_taurus_options, x2junit, update_metric_log_header
-from runs.compare import compare
-=======
->>>>>>> 4fb5975e
 
 logger = logging.getLogger(__name__)
 logging.basicConfig(stream=sys.stdout, format="%(message)s", level=logging.INFO)
@@ -64,30 +56,6 @@
         return value
     except ValueError:
         raise click.BadParameter('Environment name should not have double underscores in it.')
-
-
-def report_summary(junit_xml, compare_result, artifacts_dir):
-    compare_status, exit_code = ('failed', 4) if not compare_result else ('passed', 0)
-    suite_status, exit_code = ('failed', 3) if junit_xml.errors or junit_xml.failures \
-                                               or junit_xml.skipped else ('passed', 0)
-
-    logger.info("\n\nResult Summary:")
-    comparison_result_html = "{}/comparison_results.html".format(artifacts_dir)
-    comparison_result_xml = "{}/comparison_results.xml".format(artifacts_dir)
-    suite_result_html = "{}/performance_results.html".format(artifacts_dir)
-    if os.path.exists(comparison_result_html):
-        logger.info("Comparison with monitoring metrics of previous run has %s.", compare_status)
-        logger.info("Comparison test suite report - %s", comparison_result_html)
-        logger.info("Comparison test suite summary:")
-        print(junit2tabulate(comparison_result_xml))
-
-    logger.info("Performance Regression Test suite run has %s.", suite_status)
-    logger.info("Performance Regression Test suite report - %s", suite_result_html)
-    logger.info("Comparison test suite summary:")
-    print(junit2tabulate(junit_xml))
-    open_report(suite_result_html)
-
-    return exit_code
 
 
 @click.command()
@@ -126,21 +94,7 @@
                                                                             test_file, env_yaml_path,
                                                                             GLOBAL_CONFIG_PATH))
 
-<<<<<<< HEAD
-                    update_metric_log_header(suite_artifacts_dir, test_file)
-
-        genrate_junit_report(junit_xml, artifacts_dir, 'performance_results')
-
-    # compare with previous run
-    storage_class = LocalStorage if compare_local else S3Storage
-    compare_result = compare(storage_class(artifacts_dir, artifacts_folder_name, env_name))
-
-    exit_code = report_summary(junit_xml, compare_result, artifacts_dir)
-    sys.exit(exit_code)
-
-=======
                     update_taurus_metric_log_header(suite_artifacts_dir, test_file)
->>>>>>> 4fb5975e
 
 if __name__ == "__main__":
     run_test_suite()